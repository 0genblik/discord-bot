import json
import requests
import boto3
import logging
<<<<<<< HEAD
=======
from datetime import datetime
>>>>>>> 3fd5faf8

# Set up logging
logger = logging.getLogger()
logger.setLevel(logging.INFO)

# Initialize AWS clients
secrets_client = boto3.client("secretsmanager")
secrets = secrets_client.get_secret_value(SecretId="discord_keys")
secrets_dict = json.loads(secrets["SecretString"])
BOT_TOKEN = secrets_dict["BOT_TOKEN"]
APPLICATION_ID = secrets_dict["APPLICATION_ID"]
WEATHER_API_KEY = secrets_dict["WEATHER_API_KEY"]

<<<<<<< HEAD
def lambda_handler(event, _):
    """
    Handles Discord commands and responds accordingly.
    """
    try:
        logger.info(f"Received event: {json.dumps(event)}")
        
        event_body = json.loads(event["body"])
        
        # Verify request type
        if event_body.get("type") == 1:
            return {
                "statusCode": 200,
                "body": json.dumps({"type": 1})
            }

        command = event_body["data"]["name"]
        interaction_token = event_body["token"]
        application_id = event_body["application_id"]

        # Initial response for all commands
        initial_response = {
            "type": 4,  # CHANNEL_MESSAGE_WITH_SOURCE
            "data": {
                "content": "Processing your command..."
            }
        }

        # Send initial response
        send_discord_response(initial_response, application_id, interaction_token)

        # Handle commands
        if command == "ping":
            final_response = {"content": "Pong!"}
        
        elif command == "weather":
            try:
                location = event_body["data"]["options"][0]["value"]
                url = f"http://api.openweathermap.org/data/2.5/weather?q={location}&appid={WEATHER_API_KEY}&units=metric"
                response = requests.get(url)

                if response.status_code == 200:
                    data = response.json()
                    temperature = data["main"]["temp"]
                    final_response = {"content": f"The current temperature in {location} is {temperature}°C."}
                else:
                    final_response = {"content": "Error: Could not retrieve weather data."}
            except Exception as e:
                logger.error(f"Weather API error: {str(e)}")
                final_response = {"content": "Error: Could not process weather request."}
        
        else:
            final_response = {"content": f"Unknown command: {command}"}

        # Send the final response
        send_discord_response(final_response, application_id, interaction_token)
        
        return {
            "statusCode": 200,
            "body": json.dumps({"type": 4})
        }

    except Exception as e:
        logger.error(f"Error handling command: {str(e)}")
        return {
            "statusCode": 500,
            "body": json.dumps({"error": "Internal server error"})
        }

def send_discord_response(response, application_id, interaction_token):
    """
    Sends a response to Discord using the interaction token.
    """
    try:
        url = f"https://discord.com/api/v10/webhooks/{application_id}/{interaction_token}"
        headers = {
            "Content-Type": "application/json"
        }
        result = requests.post(url, headers=headers, json=response)
        logger.info(f"Discord response status: {result.status_code}")
        if result.status_code not in [200, 204]:
            logger.error(f"Discord response error: {result.text}")
    except Exception as e:
        logger.error(f"Error sending Discord response: {str(e)}")
=======
def get_weather(location):
    """Get weather information for a location using OpenWeather API"""
    try:
        # First get coordinates
        geo_url = f"http://api.openweathermap.org/geo/1.0/direct?q={location}&limit=1&appid={WEATHER_API_KEY}"
        geo_response = requests.get(geo_url)
        geo_response.raise_for_status()
        geo_data = geo_response.json()
        
        if not geo_data:
            return f"Could not find location: {location}"
            
        lat = geo_data[0]["lat"]
        lon = geo_data[0]["lon"]
        
        # Get weather data
        weather_url = f"https://api.openweathermap.org/data/2.5/weather?lat={lat}&lon={lon}&appid={WEATHER_API_KEY}&units=metric"
        weather_response = requests.get(weather_url)
        weather_response.raise_for_status()
        weather_data = weather_response.json()
        
        # Format weather information
        temp = round(weather_data["main"]["temp"])
        feels_like = round(weather_data["main"]["feels_like"])
        description = weather_data["weather"][0]["description"].capitalize()
        humidity = weather_data["main"]["humidity"]
        wind_speed = round(weather_data["wind"]["speed"] * 3.6)  # Convert m/s to km/h
        location_name = geo_data[0]["name"]
        country = geo_data[0]["country"]
        
        return (
            f"🌍 Weather in {location_name}, {country}:\n"
            f"🌡️ Temperature: {temp}°C (Feels like {feels_like}°C)\n"
            f"☁️ Conditions: {description}\n"
            f"💧 Humidity: {humidity}%\n"
            f"💨 Wind Speed: {wind_speed} km/h"
        )
        
    except requests.exceptions.RequestException as e:
        logger.error(f"Error fetching weather data: {e}")
        return "Sorry, I couldn't fetch the weather information at this time."

def send_followup_response(interaction_token, response_data):
    """Sends a followup message to a deferred interaction"""
    # Use the application ID and interaction token for the webhook URL
    url = f"https://discord.com/api/v10/webhooks/{APPLICATION_ID}/{interaction_token}"
    headers = {
        "Content-Type": "application/json",
        "Authorization": f"Bot {BOT_TOKEN}"  # Add Authorization header
    }
    
    try:
        logger.info("Sending followup response")
        response = requests.post(url, json=response_data, headers=headers)
        response.raise_for_status()
        logger.info(f"Response status code: {response.status_code}")
        return True
    except requests.exceptions.RequestException as e:
        logger.error(f"Error status code: {e.response.status_code if hasattr(e, 'response') else 'N/A'}")
        if hasattr(e.response, 'text'):
            logger.error(f"Error details: {e.response.text}")
        return False

def lambda_handler(event, _):
    """
    Handles deferred Discord commands and sends responses via webhook
    """
    logger.info("Processing deferred command")
    
    try:
        # Extract command information
        command = event["data"]["name"]
        interaction_token = event["token"]

        # Process commands
        if command == "ping":
            response_data = {
                "content": "Pong!"
            }
        elif command == "weather":
            location = next((opt["value"] for opt in event["data"].get("options", []) 
                           if opt["name"] == "location"), None)
            if not location:
                response_data = {
                    "content": "Please provide a location!"
                }
            else:
                weather_info = get_weather(location)
                response_data = {
                    "content": weather_info
                }
        else:
            response_data = {
                "content": f"Unknown command: {command}"
            }

        # Send the response via webhook
        if not send_followup_response(interaction_token, response_data):
            logger.error("Failed to send followup response")
            return {
                "statusCode": 500,
                "body": json.dumps({"error": "Failed to send response"})
            }

        return {
            "statusCode": 200,
            "body": json.dumps({"message": "Command processed successfully"})
        }

    except Exception as e:
        logger.error(f"Error processing command: {str(e)}")
        return {
            "statusCode": 500,
            "body": json.dumps({"error": "Internal server error"})
        }
>>>>>>> 3fd5faf8
<|MERGE_RESOLUTION|>--- conflicted
+++ resolved
@@ -2,10 +2,7 @@
 import requests
 import boto3
 import logging
-<<<<<<< HEAD
-=======
 from datetime import datetime
->>>>>>> 3fd5faf8
 
 # Set up logging
 logger = logging.getLogger()
@@ -19,92 +16,6 @@
 APPLICATION_ID = secrets_dict["APPLICATION_ID"]
 WEATHER_API_KEY = secrets_dict["WEATHER_API_KEY"]
 
-<<<<<<< HEAD
-def lambda_handler(event, _):
-    """
-    Handles Discord commands and responds accordingly.
-    """
-    try:
-        logger.info(f"Received event: {json.dumps(event)}")
-        
-        event_body = json.loads(event["body"])
-        
-        # Verify request type
-        if event_body.get("type") == 1:
-            return {
-                "statusCode": 200,
-                "body": json.dumps({"type": 1})
-            }
-
-        command = event_body["data"]["name"]
-        interaction_token = event_body["token"]
-        application_id = event_body["application_id"]
-
-        # Initial response for all commands
-        initial_response = {
-            "type": 4,  # CHANNEL_MESSAGE_WITH_SOURCE
-            "data": {
-                "content": "Processing your command..."
-            }
-        }
-
-        # Send initial response
-        send_discord_response(initial_response, application_id, interaction_token)
-
-        # Handle commands
-        if command == "ping":
-            final_response = {"content": "Pong!"}
-        
-        elif command == "weather":
-            try:
-                location = event_body["data"]["options"][0]["value"]
-                url = f"http://api.openweathermap.org/data/2.5/weather?q={location}&appid={WEATHER_API_KEY}&units=metric"
-                response = requests.get(url)
-
-                if response.status_code == 200:
-                    data = response.json()
-                    temperature = data["main"]["temp"]
-                    final_response = {"content": f"The current temperature in {location} is {temperature}°C."}
-                else:
-                    final_response = {"content": "Error: Could not retrieve weather data."}
-            except Exception as e:
-                logger.error(f"Weather API error: {str(e)}")
-                final_response = {"content": "Error: Could not process weather request."}
-        
-        else:
-            final_response = {"content": f"Unknown command: {command}"}
-
-        # Send the final response
-        send_discord_response(final_response, application_id, interaction_token)
-        
-        return {
-            "statusCode": 200,
-            "body": json.dumps({"type": 4})
-        }
-
-    except Exception as e:
-        logger.error(f"Error handling command: {str(e)}")
-        return {
-            "statusCode": 500,
-            "body": json.dumps({"error": "Internal server error"})
-        }
-
-def send_discord_response(response, application_id, interaction_token):
-    """
-    Sends a response to Discord using the interaction token.
-    """
-    try:
-        url = f"https://discord.com/api/v10/webhooks/{application_id}/{interaction_token}"
-        headers = {
-            "Content-Type": "application/json"
-        }
-        result = requests.post(url, headers=headers, json=response)
-        logger.info(f"Discord response status: {result.status_code}")
-        if result.status_code not in [200, 204]:
-            logger.error(f"Discord response error: {result.text}")
-    except Exception as e:
-        logger.error(f"Error sending Discord response: {str(e)}")
-=======
 def get_weather(location):
     """Get weather information for a location using OpenWeather API"""
     try:
@@ -219,5 +130,4 @@
         return {
             "statusCode": 500,
             "body": json.dumps({"error": "Internal server error"})
-        }
->>>>>>> 3fd5faf8
+        }